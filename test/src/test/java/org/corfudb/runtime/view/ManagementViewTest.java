--- conflicted
+++ resolved
@@ -75,12 +75,8 @@
             return true;
         }));
 
-<<<<<<< HEAD
-        assertThat(failureDetected.tryAcquire(PARAMETERS.TIMEOUT_LONG.toNanos(),
-=======
         assertThat(failureDetected.tryAcquire(PARAMETERS.TIMEOUT_NORMAL
                         .toNanos(),
->>>>>>> fdc327b6
                 TimeUnit.NANOSECONDS)).isEqualTo(true);
     }
 }